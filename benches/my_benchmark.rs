use ark_bls12_381::Bls12_381;
<<<<<<< HEAD
use criterion::BenchmarkId;
=======
>>>>>>> b47a722d
use criterion::{black_box, criterion_group, criterion_main, BatchSize, Criterion};
use rand::rngs::StdRng;
use rand::Rng;
use rand::SeedableRng;
<<<<<<< HEAD
use rayon::prelude::*;
use sha2::Digest;
use verkle_trie::HashFunction;
=======
use sha2::Digest;
>>>>>>> b47a722d
use verkle_trie::{
    dummy_setup, kzg10::CommitKey, kzg10::OpeningKey, HashFunction, Key, Value, VerkleTrait,
    VerkleTrie,
};

use once_cell::sync::Lazy;

static SRS: Lazy<(CommitKey<Bls12_381>, OpeningKey<Bls12_381>)> = Lazy::new(|| dummy_setup(10));
static KEYS_10K: Lazy<Vec<Key>> = Lazy::new(|| generate_diff_set_of_keys(10_000).collect());

fn generate_set_of_keys(n: u32) -> impl Iterator<Item = Key> {
    (0u32..n).map(|i| {
        let mut arr = [0u8; 32];
        let i_bytes = i.to_be_bytes();
        arr[0] = i_bytes[0];
        arr[1] = i_bytes[1];
        arr[2] = i_bytes[2];
        arr[3] = i_bytes[3];
        Key::from_arr(arr)
    })
}

fn generate_diff_set_of_keys(n: u32) -> impl Iterator<Item = Key> {
    use std::convert::TryInto;
    (0u32..n).map(|i| {
        let mut hasher = HashFunction::new();
        hasher.update(i.to_be_bytes());

        let res: [u8; 32] = hasher.finalize().try_into().unwrap();
        Key::from_arr(res)
    })
}

<<<<<<< HEAD
fn bench_create_proof_10K_keys_group(c: &mut Criterion) {
    let mut group = c.benchmark_group("initial keys");

    for initial_keys in (0..=500_000_000).step_by(100_000) {
        let mut trie = VerkleTrie::new(10, &SRS.0);

        // Initial set of keys
        let keys = generate_set_of_keys(initial_keys);
        let kvs = keys.map(|key| (key, Value::zero()));
        trie.insert(kvs);

        group.bench_with_input(
            BenchmarkId::from_parameter(initial_keys),
            &initial_keys,
            |b, &initial_keys| {
                b.iter_batched(
                    || trie.clone(),
                    |mut trie| {
                        let keys_values = KEYS_10K.iter().map(|key| (*key, Value::zero()));
                        black_box(trie.insert(keys_values))
                    },
                    BatchSize::SmallInput,
                )
            },
        );
    }
    group.finish();
}

criterion_group!(
    name = benches; 
    config = Criterion::default().significance_level(0.1).sample_size(10);
    targets = bench_create_proof_10K_keys_group);
=======
fn bench_create_proof_10K_keys(c: &mut Criterion) {
    let mut trie = VerkleTrie::new(10, &SRS.0);
    let initial_keys = generate_set_of_keys(1_000_000);
    let keys_values = initial_keys.map(|key| (key, Value::zero()));
    trie.insert(keys_values);

    c.bench_function("insert trie", |b| {
        b.iter_batched(
            || trie.clone(),
            |mut trie| {
                let keys_values = KEYS_10K.iter().map(|key| (*key, Value::zero()));
                black_box(trie.insert(keys_values))
            },
            BatchSize::SmallInput,
        )
    });
}

criterion_group!(
    name = benches;
    config = Criterion::default().significance_level(0.1).sample_size(10);
    targets = bench_create_proof_10K_keys
);
>>>>>>> b47a722d
criterion_main!(benches);<|MERGE_RESOLUTION|>--- conflicted
+++ resolved
@@ -1,19 +1,11 @@
 use ark_bls12_381::Bls12_381;
-<<<<<<< HEAD
 use criterion::BenchmarkId;
-=======
->>>>>>> b47a722d
 use criterion::{black_box, criterion_group, criterion_main, BatchSize, Criterion};
 use rand::rngs::StdRng;
 use rand::Rng;
 use rand::SeedableRng;
-<<<<<<< HEAD
 use rayon::prelude::*;
 use sha2::Digest;
-use verkle_trie::HashFunction;
-=======
-use sha2::Digest;
->>>>>>> b47a722d
 use verkle_trie::{
     dummy_setup, kzg10::CommitKey, kzg10::OpeningKey, HashFunction, Key, Value, VerkleTrait,
     VerkleTrie,
@@ -47,7 +39,6 @@
     })
 }
 
-<<<<<<< HEAD
 fn bench_create_proof_10K_keys_group(c: &mut Criterion) {
     let mut group = c.benchmark_group("initial keys");
 
@@ -81,29 +72,4 @@
     name = benches; 
     config = Criterion::default().significance_level(0.1).sample_size(10);
     targets = bench_create_proof_10K_keys_group);
-=======
-fn bench_create_proof_10K_keys(c: &mut Criterion) {
-    let mut trie = VerkleTrie::new(10, &SRS.0);
-    let initial_keys = generate_set_of_keys(1_000_000);
-    let keys_values = initial_keys.map(|key| (key, Value::zero()));
-    trie.insert(keys_values);
-
-    c.bench_function("insert trie", |b| {
-        b.iter_batched(
-            || trie.clone(),
-            |mut trie| {
-                let keys_values = KEYS_10K.iter().map(|key| (*key, Value::zero()));
-                black_box(trie.insert(keys_values))
-            },
-            BatchSize::SmallInput,
-        )
-    });
-}
-
-criterion_group!(
-    name = benches;
-    config = Criterion::default().significance_level(0.1).sample_size(10);
-    targets = bench_create_proof_10K_keys
-);
->>>>>>> b47a722d
 criterion_main!(benches);