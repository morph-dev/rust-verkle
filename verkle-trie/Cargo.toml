--- conflicted
+++ resolved
@@ -7,14 +7,9 @@
 # See more keys and their definitions at https://doc.rust-lang.org/cargo/reference/manifest.html
 
 [dependencies]
-<<<<<<< HEAD
 tempfile = "3.2.0"
 ipa-multipoint = { git = "https://github.com/crate-crypto/ipa_multipoint", branch = "banderwagon_migration" }
 banderwagon = { git = "https://github.com/crate-crypto/banderwagon" }
-=======
-bandersnatch = "0.1.1"
-ipa-multipoint = { git = "https://github.com/crate-crypto/ipa_multipoint", branch = "develop" }
->>>>>>> 11149e0a
 ark-ff = { version = "^0.3.0", default-features = false }
 ark-ec = { version = "^0.3.0", default-features = false }
 ark-serialize = { version = "^0.3.0", default-features = false }
